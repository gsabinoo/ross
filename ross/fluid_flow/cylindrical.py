import time

import numpy as np
from numpy.linalg import pinv
from scipy.optimize import curve_fit, minimize

from ross.units import Q_, check_units


class THDCylindrical:
    """This class calculates the pressure and temperature field in oil film of a cylindrical bearing, with two (2) pads. It is also possible to obtain the stiffness and damping coefficients.

    Parameters
    ----------
    Bearing Geometry
    ^^^^^^^^^^^^^^^^
    Describes the geometric characteristics.
    L : float, pint.Quantity
        Bearing length. Default unit is meter.
    R : float
        Rotor radius. The unit is meter.
    c_r : float
        Radial clearence between rotor and bearing. The unit is meter.
    betha_s : float
        Arc length of each pad. The unit is degree.


    Operation conditions
    ^^^^^^^^^^^^^^^^^^^^
    Describes the operation conditions of the bearing.
    speed : float, pint.Quantity
        Rotor rotational speed. Default unit is rad/s.
    Wx : Float
        Load in X direction. The unit is newton.
    Wy : Float
        Load in Y direction. The unit is newton.

    Fluid propierties
    ^^^^^^^^^^^^^^^^^
    Describes the fluid characteristics.
    mu_ref : float
        Fluid reference viscosity. The unit is Pa*s.
    rho : float, pint.Quantity
        Fluid density. Default unit is kg/m^3.
    k_t :  Float
        Fluid thermal conductivity. The unit is J/(s*m*°C).
    Cp : float
        Fluid specific heat. The unit is J/(kg*°C).
    Treserv : float
        Oil reservoir temperature. The unit is celsius.
    fat_mixt : list, numpy array, tuple or float
        Ratio of oil in Treserv temperature that mixes with the circulating oil.
        Is required one fat_mixt per pad.

    Viscosity interpolation
    ^^^^^^^^^^^^^^^^^^^^^^^
    Interpolation data required.
    T_muI : float
        Inferior limit temperature. The unit is celsius.
    T_muF : float
        Upper limit temperature. The unit is celsius.
    mu_I : float
        Inferior limit viscosity. The unit is Pa*s.
    mu_F : float
        Upper limit viscosity. The unit is Pa*s.

    Turbulence Model
    ^^^^^^^^^^^^^^^^
    Turbulence model to improve analysis in higher speed.The model represents 
    the turbulence by eddy diffusivities.
    Reyn : Array
        The Reynolds number is a dimensionless number used to calculate the 
        fluid flow regime inside the bearing.
    delta_turb : float
        Eddy viscosity scaling factor. Coefficient to assign weight to laminar, 
        transitional and turbulent flows to calculate viscosity.
   
    Mesh discretization
    ^^^^^^^^^^^^^^^^^^^
    Describes the discretization of the bearing.
    ntheta : int
        Number of volumes along the direction theta (direction of flow).
    nz : int
        Number of volumes along the Z direction (axial direction).



    Returns
    -------
    A THDCylindrical object.

    References
    ----------
    .. [1] BARBOSA, J. S.; LOBATO, FRAN S.; CAMPANINE SICCHIERI, LEONARDO;CAVALINI JR, ALDEMIR AP. ; STEFFEN JR, VALDER. Determinação da Posição de Equilíbrio em Mancais Hidrodinâmicos Cilíndricos usando o Algoritmo de Evolução Diferencial. REVISTA CEREUS, v. 10, p. 224-239, 2018. ..
    .. [2] DANIEL, G.B. Desenvolvimento de um Modelo Termohidrodinâmico para Análise em Mancais Segmentados. Campinas: Faculdade de Engenharia Mecânica, Universidade Estadual de Campinas, 2012. Tese (Doutorado). ..
    .. [3] NICOLETTI, R., Efeitos Térmicos em Mancais Segmentados Híbridos – Teoria e Experimento. 1999. Dissertação de Mestrado. Universidade Estadual de Campinas, Campinas. ..

    Attributes
    ----------
    Pdim : array
        Dimensional pressure field. The unit is pascal.
    dPdz : array
        Differential pressure field in z direction.
    dPdy : array
        Differential pressure field in theta direction.
    Tdim : array
        Dimensional temperature field. The unit is celsius.
    Fhx : float
        Force in X direction. The unit is newton.
    Fhy : float
        Force in Y direction. The unit is newton.
    equilibrium_pos : array
        Array with excentricity ratio and attitude angle information.
        Its shape is: array([excentricity, angle])

    Examples
    --------
    >>> from ross.fluid_flow.cylindrical import cylindrical_bearing_example
    >>> x0 = [0.1,-0.1]
    >>> bearing = cylindrical_bearing_example()
    >>> bearing.run(x0)
    >>> bearing.equilibrium_pos
<<<<<<< HEAD
    array([ 0.59321244 -0.71808458])
=======
    array([ 0.56787259, -0.70017854])
>>>>>>> a8b2a822
    """

    @check_units
    def __init__(
        self,
        L,
        R,
        c_r,
        n_theta,
        n_z,
        n_y,
<<<<<<< HEAD
        n_pad,
=======
>>>>>>> a8b2a822
        betha_s,
        mu_ref,
        speed,
        Wx,
        Wy,
        k_t,
        Cp,
        rho,
        T_reserv,
        fat_mixt,
        T_muI,
        T_muF,
        mu_I,
        mu_F,
        sommerfeld_type=2,
    ):

        self.L = L
        self.R = R
        self.c_r = c_r
        self.n_theta = n_theta
        self.n_z = n_z
        self.n_y = n_y
<<<<<<< HEAD
        self.n_pad = n_pad
=======
>>>>>>> a8b2a822
        self.mu_ref = mu_ref
        self.speed = speed
        self.Wx = Wx
        self.Wy = Wy
        self.k_t = k_t
        self.Cp = Cp
        self.rho = rho
        self.T_reserv = T_reserv
        self.fat_mixt = np.array(fat_mixt)
        self.equilibrium_pos = None
        self.sommerfeld_type = sommerfeld_type

        if self.n_y == None:
            self.n_y = self.n_theta
<<<<<<< HEAD
        
        self.betha_s_dg = betha_s
=======

        self.betha_sdg = betha_s
>>>>>>> a8b2a822
        self.betha_s = betha_s * np.pi / 180

#        self.n_pad = 2

        self.thetaI = 0
        self.thetaF = self.betha_s
        self.dtheta = (self.thetaF - self.thetaI) / (self.n_theta)

        ##
        # Dimensionless discretization variables

        self.dY = 1 / self.n_y
        self.dZ = 1 / self.n_z

        # Z-axis direction

        self.Z_I = 0
        self.Z_F = 1
        Z = np.zeros((self.n_z + 2))

        Z[0] = self.Z_I
        Z[self.n_z + 1] = self.Z_F
        Z[1 : self.n_z + 1] = np.arange(self.Z_I + 0.5 * self.dZ, self.Z_F, self.dZ)
        self.Z = Z

        # Dimensionalization

        self.dz = self.dZ * self.L
        self.dy = self.dY * self.betha_s * self.R

        self.Zdim = self.Z * L

        # Interpolation coefficients
        self.a, self.b = self._interpol(T_muI, T_muF, mu_I, mu_F)

    def _forces(self, x0, y0, xpt0, ypt0):
        """Calculates the forces in Y and X direction.

        Parameters
        ----------
        x0 : array, float
            If the other parameters are None, x0 is an array with eccentricity ratio and attitude angle.
            Else, x0 is the position of the center of the rotor in the x-axis.
        y0 : float
            The position of the center of the rotor in the y-axis.
        xpt0 : float
            The speed of the center of the rotor in the x-axis.
        ypt0 : float
            The speed of the center of the rotor in the y-axis.


        Returns
        -------
        Fhx : float
            Force in X direction. The unit is newton.
        Fhy : float
            Force in Y direction. The unit is newton.
        """
        if y0 is None and xpt0 is None and ypt0 is None:
            self.x0 = x0

            xr = self.x0[0] * self.c_r * np.cos(self.x0[1])
            yr = self.x0[0] * self.c_r * np.sin(self.x0[1])
            self.Y = yr / self.c_r
            self.X = xr / self.c_r

            self.Xpt = 0
            self.Ypt = 0
        else:
            self.X = x0 / self.c_r
            self.Y = y0 / self.c_r

            self.Xpt = xpt0 / (self.c_r * self.speed)
            self.Ypt = ypt0 / (self.c_r * self.speed)

        T_conv = 0.8 * self.T_reserv

        T_mist = self.T_reserv * np.ones(self.n_pad)
        
        Reyn = np.zeros((self.n_z,self.n_theta,self.n_pad))
    
        pad_ct = [ang for ang in range(0,360,int(360/self.n_pad))]

        self.thetaI = np.radians([pad+(180/self.n_pad)-(self.betha_s_dg/2) for pad in pad_ct])
                
        self.thetaF = np.radians([pad+(180/self.n_pad)+(self.betha_s_dg/2) for pad in pad_ct])
        
        Ytheta = [np.linspace(t1, t2, self.n_theta) for t1, t2 in zip(self.thetaI,self.thetaF)]


        self.pad_ct = [ang for ang in range(0, 360, int(360 / self.n_pad))]

        self.thetaI = np.radians(
            [pad + (180 / self.n_pad) - (self.betha_sdg / 2) for pad in self.pad_ct]
        )

        self.thetaF = np.radians(
            [pad + (180 / self.n_pad) + (self.betha_sdg / 2) for pad in self.pad_ct]
        )

        Ytheta = [
            np.linspace(t1, t2, self.n_theta)
            for t1, t2 in zip(self.thetaI, self.thetaF)
        ]

        while (T_mist[0] - T_conv) >= 1e-2:

            P = np.zeros((self.n_z, self.n_theta, self.n_pad))
            dPdy = np.zeros((self.n_z, self.n_theta, self.n_pad))
            dPdz = np.zeros((self.n_z, self.n_theta, self.n_pad))
            T = np.ones((self.n_z, self.n_theta, self.n_pad))
            T_new = np.ones((self.n_z, self.n_theta, self.n_pad)) * 1.2

            T_conv = T_mist[0]

            mi_new = 1.1 * np.ones((self.n_z, self.n_theta, self.n_pad))
            mi_turb = 1.3*np.ones((self.n_z,self.n_theta,self.n_pad))
            
            PP = np.zeros(((self.n_z), (2 * self.n_theta)))

            nk = (self.n_z) * (self.n_theta)

            Mat_coef = np.zeros((nk, nk))
            Mat_coef_T = np.zeros((nk, nk))
            b = np.zeros((nk, 1))
            b_T = np.zeros((nk, 1))

            for n_p in np.arange(self.n_pad):

                T_ref = T_mist[n_p - 1]

                # Temperature convergence while

                while (
                    np.linalg.norm(T_new[:, :, n_p] - T[:, :, n_p])
                    / np.linalg.norm(T[:, :, n_p])
                    >= 1e-3
                ):

                    T_ref = T_mist[n_p - 1]

                    mi = mi_new

                    T[:, :, n_p] = T_new[:, :, n_p]

                    ki = 0
                    kj = 0
                    k = 0

                    # Solution of pressure field initialization

                    for ii in np.arange((self.Z_I + 0.5 * self.dZ), self.Z_F, self.dZ):
                        for jj in np.arange(
<<<<<<< HEAD
                            self.thetaI[n_p] + (self.dtheta / 2), self.thetaF[n_p], self.dtheta
=======
                            self.thetaI[n_p] + (self.dtheta / 2),
                            self.thetaF[n_p],
                            self.dtheta,
>>>>>>> a8b2a822
                        ):

                            hP = 1 - self.X * np.cos(jj) - self.Y * np.sin(jj)
                            he = (
                                1
                                - self.X * np.cos(jj + 0.5 * self.dtheta)
                                - self.Y * np.sin(jj + 0.5 * self.dtheta)
                            )
                            hw = (
                                1
                                - self.X * np.cos(jj - 0.5 * self.dtheta)
                                - self.Y * np.sin(jj - 0.5 * self.dtheta)
                            )
                            hn = hP
                            hs = hn

                            if kj == 0 and ki == 0:
                                MI_e = 0.5 * (mi[ki, kj] + mi[ki, kj + 1])
                                MI_w = mi[ki, kj]
                                MI_s = mi[ki, kj]
                                MI_n = 0.5 * (mi[ki, kj] + mi[ki + 1, kj])

                            if kj == 0 and ki > 0 and ki < self.n_z - 1:
                                MI_e = 0.5 * (mi[ki, kj] + mi[ki, kj + 1])
                                MI_w = mi[ki, kj]
                                MI_s = 0.5 * (mi[ki, kj] + mi[ki - 1, kj])
                                MI_n = 0.5 * (mi[ki, kj] + mi[ki + 1, kj])

                            if kj == 0 and ki == self.n_z - 1:
                                MI_e = 0.5 * (mi[ki, kj] + mi[ki, kj + 1])
                                MI_w = mi[ki, kj]
                                MI_s = 0.5 * (mi[ki, kj] + mi[ki - 1, kj])
                                MI_n = mi[ki, kj]

                            if ki == 0 and kj > 0 and kj < self.n_theta - 1:
                                MI_e = 0.5 * (mi[ki, kj] + mi[ki, kj + 1])
                                MI_w = 0.5 * (mi[ki, kj] + mi[ki, kj - 1])
                                MI_s = mi[ki, kj]
                                MI_n = 0.5 * (mi[ki, kj] + mi[ki + 1, kj])

                            if (
                                kj > 0
                                and kj < self.n_theta - 1
                                and ki > 0
                                and ki < self.n_z - 1
                            ):
                                MI_e = 0.5 * (mi[ki, kj] + mi[ki, kj + 1])
                                MI_w = 0.5 * (mi[ki, kj] + mi[ki, kj - 1])
                                MI_s = 0.5 * (mi[ki, kj] + mi[ki - 1, kj])
                                MI_n = 0.5 * (mi[ki, kj] + mi[ki + 1, kj])

                            if ki == self.n_z - 1 and kj > 0 and kj < self.n_theta - 1:
                                MI_e = 0.5 * (mi[ki, kj] + mi[ki, kj + 1])
                                MI_w = 0.5 * (mi[ki, kj] + mi[ki, kj - 1])
                                MI_s = 0.5 * (mi[ki, kj] + mi[ki - 1, kj])
                                MI_n = mi[ki, kj]

                            if ki == 0 and kj == self.n_theta - 1:
                                MI_e = mi[ki, kj]
                                MI_w = 0.5 * (mi[ki, kj] + mi[ki, kj - 1])
                                MI_s = mi[ki, kj]
                                MI_n = 0.5 * (mi[ki, kj] + mi[ki + 1, kj])

                            if kj == self.n_theta - 1 and ki > 0 and ki < self.n_z - 1:
                                MI_e = mi[ki, kj]
                                MI_w = 0.5 * (mi[ki, kj] + mi[ki, kj - 1])
                                MI_s = 0.5 * (mi[ki, kj] + mi[ki - 1, kj])
                                MI_n = 0.5 * (mi[ki, kj] + mi[ki + 1, kj])

                            if kj == self.n_theta - 1 and ki == self.n_z - 1:
                                MI_e = mi[ki, kj]
                                MI_w = 0.5 * (mi[ki, kj] + mi[ki, kj - 1])
                                MI_s = 0.5 * (mi[ki, kj] + mi[ki - 1, kj])
                                MI_n = mi[ki, kj]

                            CE = (self.dZ * he**3) / (
                                12 * MI_e[n_p] * self.dY * self.betha_s**2
                            )
                            CW = (self.dZ * hw**3) / (
                                12 * MI_w[n_p] * self.dY * self.betha_s**2
                            )
                            CN = (self.dY * (self.R**2) * hn**3) / (
                                12 * MI_n[n_p] * self.dZ * self.L**2
                            )
                            CS = (self.dY * (self.R**2) * hs**3) / (
                                12 * MI_s[n_p] * self.dZ * self.L**2
                            )
                            CP = -(CE + CW + CN + CS)

                            B = (self.dZ / (2 * self.betha_s)) * (he - hw) - (
                                (self.Ypt * np.cos(jj) + self.Xpt * np.sin(jj))
                                * self.dy
                                * self.dZ
                            )

                            k = k + 1
                            b[k - 1, 0] = B

                            if ki == 0 and kj == 0:
                                Mat_coef[k - 1, k - 1] = CP - CS - CW
                                Mat_coef[k - 1, k] = CE
                                Mat_coef[k - 1, k + self.n_theta - 1] = CN

                            elif kj == 0 and ki > 0 and ki < self.n_z - 1:
                                Mat_coef[k - 1, k - 1] = CP - CW
                                Mat_coef[k - 1, k] = CE
                                Mat_coef[k - 1, k - self.n_theta - 1] = CS
                                Mat_coef[k - 1, k + self.n_theta - 1] = CN

                            elif kj == 0 and ki == self.n_z - 1:
                                Mat_coef[k - 1, k - 1] = CP - CN - CW
                                Mat_coef[k - 1, k] = CE
                                Mat_coef[k - 1, k - self.n_theta - 1] = CS

                            elif ki == 0 and kj > 0 and kj < self.n_y - 1:
                                Mat_coef[k - 1, k - 1] = CP - CS
                                Mat_coef[k - 1, k] = CE
                                Mat_coef[k - 1, k - 2] = CW
                                Mat_coef[k - 1, k + self.n_theta - 1] = CN

                            elif (
                                ki > 0
                                and ki < self.n_z - 1
                                and kj > 0
                                and kj < self.n_y - 1
                            ):
                                Mat_coef[k - 1, k - 1] = CP
                                Mat_coef[k - 1, k - 2] = CW
                                Mat_coef[k - 1, k - self.n_theta - 1] = CS
                                Mat_coef[k - 1, k + self.n_theta - 1] = CN
                                Mat_coef[k - 1, k] = CE

                            elif ki == self.n_z - 1 and kj > 0 and kj < self.n_y - 1:
                                Mat_coef[k - 1, k - 1] = CP - CN
                                Mat_coef[k - 1, k] = CE
                                Mat_coef[k - 1, k - 2] = CW
                                Mat_coef[k - 1, k - self.n_theta - 1] = CS

                            elif ki == 0 and kj == self.n_y - 1:
                                Mat_coef[k - 1, k - 1] = CP - CE - CS
                                Mat_coef[k - 1, k - 2] = CW
                                Mat_coef[k - 1, k + self.n_theta - 1] = CN

                            elif kj == self.n_y - 1 and ki > 0 and ki < self.n_z - 1:
                                Mat_coef[k - 1, k - 1] = CP - CE
                                Mat_coef[k - 1, k - 2] = CW
                                Mat_coef[k - 1, k - self.n_theta - 1] = CS
                                Mat_coef[k - 1, k + self.n_theta - 1] = CN

                            elif ki == self.n_z - 1 and kj == self.n_y - 1:
                                Mat_coef[k - 1, k - 1] = CP - CE - CN
                                Mat_coef[k - 1, k - 2] = CW
                                Mat_coef[k - 1, k - self.n_theta - 1] = CS

                            kj = kj + 1

                        kj = 0
                        ki = ki + 1

                    # Solution of pressure field end

                    p = np.linalg.solve(Mat_coef, b)
                    cont = 0

                    for i in np.arange(self.n_z):
                        for j in np.arange(self.n_theta):

                            P[i, j, n_p] = p[cont]
                            cont = cont + 1

                            if P[i, j, n_p] < 0:
                                P[i, j, n_p] = 0

                    # Dimensional pressure fied

                    Pdim = (P * self.mu_ref * self.speed * (self.R**2)) / (
                        self.c_r**2
                    )

                    ki = 0
                    kj = 0
                    k = 0

                    # Solution of temperature field initialization

                    for ii in np.arange(
                        (self.Z_I + 0.5 * self.dZ), (self.Z_F), self.dZ
                    ):
                        for jj in np.arange(
<<<<<<< HEAD
                            self.thetaI[n_p] + (self.dtheta / 2), self.thetaF[n_p], self.dtheta
=======
                            self.thetaI[n_p] + (self.dtheta / 2),
                            self.thetaF[n_p],
                            self.dtheta,
>>>>>>> a8b2a822
                        ):

                            # Pressure gradients

                            if kj == 0 and ki == 0:
                                dPdy[ki, kj, n_p] = (P[ki, kj + 1, n_p] - 0) / (
                                    2 * self.dY
                                )
                                dPdz[ki, kj, n_p] = (P[ki + 1, kj, n_p] - 0) / (
                                    2 * self.dZ
                                )

                            if kj == 0 and ki > 0 and ki < self.n_z - 1:
                                dPdy[ki, kj, n_p] = (P[ki, kj + 1, n_p] - 0) / (
                                    2 * self.dY
                                )
                                dPdz[ki, kj, n_p] = (
                                    P[ki + 1, kj, n_p] - P[ki - 1, kj, n_p]
                                ) / (2 * self.dZ)

                            if kj == 0 and ki == self.n_z - 1:
                                dPdy[ki, kj, n_p] = (P[ki, kj + 1, n_p] - 0) / (
                                    2 * self.dY
                                )
                                dPdz[ki, kj, n_p] = (0 - P[ki - 1, kj, n_p]) / (
                                    2 * self.dZ
                                )

                            if ki == 0 and kj > 0 and kj < self.n_theta - 1:
                                dPdy[ki, kj, n_p] = (
                                    P[ki, kj + 1, n_p] - P[ki, kj - 1, n_p]
                                ) / (2 * self.dY)
                                dPdz[ki, kj, n_p] = (P[ki + 1, kj, n_p] - 0) / (
                                    2 * self.dZ
                                )

                            if (
                                kj > 0
                                and kj < self.n_theta - 1
                                and ki > 0
                                and ki < self.n_z - 1
                            ):
                                dPdy[ki, kj, n_p] = (
                                    P[ki, kj + 1, n_p] - P[ki, kj - 1, n_p]
                                ) / (2 * self.dY)
                                dPdz[ki, kj, n_p] = (
                                    P[ki + 1, kj, n_p] - P[ki - 1, kj, n_p]
                                ) / (2 * self.dZ)

                            if ki == self.n_z - 1 and kj > 0 and kj < self.n_theta - 1:
                                dPdy[ki, kj, n_p] = (
                                    P[ki, kj + 1, n_p] - P[ki, kj - 1, n_p]
                                ) / (2 * self.dY)
                                dPdz[ki, kj, n_p] = (0 - P[ki - 1, kj, n_p]) / (
                                    2 * self.dZ
                                )

                            if ki == 0 and kj == self.n_theta - 1:
                                dPdy[ki, kj, n_p] = (0 - P[ki, kj - 1, n_p]) / (
                                    2 * self.dY
                                )
                                dPdz[ki, kj, n_p] = (P[ki + 1, kj, n_p] - 0) / (
                                    2 * self.dZ
                                )

                            if kj == self.n_theta - 1 and ki > 0 and ki < self.n_z - 1:
                                dPdy[ki, kj, n_p] = (0 - P[ki, kj - 1, n_p]) / (
                                    2 * self.dY
                                )
                                dPdz[ki, kj, n_p] = (
                                    P[ki + 1, kj, n_p] - P[ki - 1, kj, n_p]
                                ) / (2 * self.dZ)

                            if kj == self.n_theta - 1 and ki == self.n_z - 1:
                                dPdy[ki, kj, n_p] = (0 - P[ki, kj - 1, n_p]) / (
                                    2 * self.dY
                                )
                                dPdz[ki, kj, n_p] = (0 - P[ki - 1, kj, n_p]) / (
                                    2 * self.dZ
                                )

                            HP = 1 - self.X * np.cos(jj) - self.Y * np.sin(jj)
                            hpt = -self.Ypt * np.cos(jj) + self.Xpt * np.sin(jj)

                            mi_p = mi[ki, kj, n_p]





                            Reyn[ki,kj,n_p] = self.rho*self.speed*self.R*(HP/self.L)*self.c_r/(self.mu_ref)
    
                        
                            if Reyn[ki,kj,n_p] <= 500:
                              
                                self.delta_turb = 0
                            
                            elif Reyn[ki,kj,n_p] > 400 and Reyn[ki,kj,n_p] <= 1000:
                                
                                self.delta_turb = 1-((1000-Reyn[ki,kj,n_p])/500)**(1/8)
                                
                            elif Reyn[ki,kj,n_p] > 1000:
                               
                                self.delta_turb = 1
         
                            
                            dudy = (((HP/mi_turb[ki,kj,n_p])*dPdy[ki,kj,n_p])-(self.speed/HP))
                            
                            dwdy = ((HP/mi_turb[ki,kj,n_p])*dPdz[ki,kj,n_p])
                            
                            tal = mi_turb[ki,kj,n_p]*np.sqrt((dudy**2)+(dwdy**2))
                            
                            x_wall = ((HP*self.c_r*2)/(self.mu_ref*mi_turb[ki,kj,n_p]/self.rho))*((abs(tal)/self.rho)**0.5)
                            
                            emv = 0.4*(x_wall-(10.7*np.tanh(x_wall/10.7)))
                            
                            mi_turb[ki,kj,n_p] = mi_p*(1+(self.delta_turb*emv))
                            
                            mi_t = mi_turb[ki,kj,n_p]




                            AE = -(self.k_t * HP * self.dZ) / (
                                self.rho
                                * self.Cp
                                * self.speed
                                * ((self.betha_s * self.R) ** 2)
                                * self.dY
                            )
                            AW = (
                                (
<<<<<<< HEAD
                                    ((HP ** 3) * dPdy[ki, kj, n_p] * self.dZ)
                                    / (12 * mi_t * (self.betha_s ** 2))
=======
                                    ((HP**3) * dPdy[ki, kj, n_p] * self.dZ)
                                    / (12 * mi_p * (self.betha_s**2))
>>>>>>> a8b2a822
                                )
                                - ((HP) * self.dZ / (2 * self.betha_s))
                                - (
                                    (self.k_t * HP * self.dZ)
                                    / (
                                        self.rho
                                        * self.Cp
                                        * self.speed
                                        * ((self.betha_s * self.R) ** 2)
                                        * self.dY
                                    )
                                )
                            )
                            AN = -(self.k_t * HP * self.dY) / (
                                self.rho
                                * self.Cp
                                * self.speed
                                * (self.L**2)
                                * self.dZ
                            )
                            AS = (
                                (
                                    (self.R**2)
                                    * (HP**3)
                                    * dPdz[ki, kj, n_p]
                                    * self.dY
                                )
<<<<<<< HEAD
                                / (12 * (self.L ** 2) * mi_t)
=======
                                / (12 * (self.L**2) * mi_p)
>>>>>>> a8b2a822
                            ) - (
                                (self.k_t * HP * self.dY)
                                / (
                                    self.rho
                                    * self.Cp
                                    * self.speed
                                    * (self.L**2)
                                    * self.dZ
                                )
                            )
                            AP = -(AE + AW + AN + AS)

                            auxb_T = (self.speed * self.mu_ref) / (
                                self.rho * self.Cp * self.T_reserv * self.c_r
                            )
                            b_TG = (
                                self.mu_ref
                                * self.speed
                                * (self.R**2)
                                * self.dY
                                * self.dZ
                                * P[ki, kj, n_p]
                                * hpt
                            ) / (self.rho * self.Cp * self.T_reserv * (self.c_r**2))
                            b_TH = (
                                self.speed
                                * self.mu_ref
                                * (hpt**2)
                                * 4
                                * mi_p
                                * self.dY
                                * self.dZ
                            ) / (self.rho * self.Cp * self.T_reserv * 3 * HP)
                            b_TI = (
                                auxb_T
                                * (mi_p * (self.R**2) * self.dY * self.dZ)
                                / (HP * self.c_r)
                            )
                            b_TJ = (
                                auxb_T
                                * (
                                    (self.R**2)
                                    * (HP**3)
                                    * (dPdy[ki, kj, n_p] ** 2)
                                    * self.dY
                                    * self.dZ
                                )
                                / (12 * self.c_r * (self.betha_s**2) * mi_p)
                            )
                            b_TK = (
                                auxb_T
                                * (
                                    (self.R**4)
                                    * (HP**3)
                                    * (dPdz[ki, kj, n_p] ** 2)
                                    * self.dY
                                    * self.dZ
                                )
                                / (12 * self.c_r * (self.L**2) * mi_p)
                            )

                            B_T = b_TG + b_TH + b_TI + b_TJ + b_TK

                            k = k + 1

                            b_T[k - 1, 0] = B_T

                            if ki == 0 and kj == 0:
                                Mat_coef_T[k - 1, k - 1] = AP + AS - AW
                                Mat_coef_T[k - 1, k] = AE
                                Mat_coef_T[k - 1, k + self.n_theta - 1] = AN
                                b_T[k - 1, 0] = b_T[k - 1, 0] - 2 * AW * (
                                    T_ref / self.T_reserv
                                )

                            elif kj == 0 and ki > 0 and ki < self.n_z - 1:
                                Mat_coef_T[k - 1, k - 1] = AP - AW
                                Mat_coef_T[k - 1, k] = AE
                                Mat_coef_T[k - 1, k - self.n_theta - 1] = AS
                                Mat_coef_T[k - 1, k + self.n_theta - 1] = AN
                                b_T[k - 1, 0] = b_T[k - 1, 0] - 2 * AW * (
                                    T_ref / self.T_reserv
                                )

                            elif kj == 0 and ki == self.n_z - 1:
                                Mat_coef_T[k - 1, k - 1] = AP + AN - AW
                                Mat_coef_T[k - 1, k] = AE
                                Mat_coef_T[k - 1, k - self.n_theta - 1] = AS
                                b_T[k - 1, 0] = b_T[k - 1, 0] - 2 * AW * (
                                    T_ref / self.T_reserv
                                )

                            elif ki == 0 and kj > 0 and kj < self.n_y - 1:
                                Mat_coef_T[k - 1, k - 1] = AP + AS
                                Mat_coef_T[k - 1, k] = AE
                                Mat_coef_T[k - 1, k - 2] = AW
                                Mat_coef_T[k - 1, k + self.n_theta - 1] = AN

                            elif (
                                ki > 0
                                and ki < self.n_z - 1
                                and kj > 0
                                and kj < self.n_y - 1
                            ):
                                Mat_coef_T[k - 1, k - 1] = AP
                                Mat_coef_T[k - 1, k - 2] = AW
                                Mat_coef_T[k - 1, k - self.n_theta - 1] = AS
                                Mat_coef_T[k - 1, k + self.n_theta - 1] = AN
                                Mat_coef_T[k - 1, k] = AE

                            elif ki == self.n_z - 1 and kj > 0 and kj < self.n_y - 1:
                                Mat_coef_T[k - 1, k - 1] = AP + AN
                                Mat_coef_T[k - 1, k] = AE
                                Mat_coef_T[k - 1, k - 2] = AW
                                Mat_coef_T[k - 1, k - self.n_theta - 1] = AS

                            elif ki == 0 and kj == self.n_y - 1:
                                Mat_coef_T[k - 1, k - 1] = AP + AE + AS
                                Mat_coef_T[k - 1, k - 2] = AW
                                Mat_coef_T[k - 1, k + self.n_theta - 1] = AN

                            elif kj == self.n_y - 1 and ki > 0 and ki < self.n_z - 1:
                                Mat_coef_T[k - 1, k - 1] = AP + AE
                                Mat_coef_T[k - 1, k - 2] = AW
                                Mat_coef_T[k - 1, k - self.n_theta - 1] = AS
                                Mat_coef_T[k - 1, k + self.n_theta - 1] = AN

                            elif ki == self.n_z - 1 and kj == self.n_y - 1:
                                Mat_coef_T[k - 1, k - 1] = AP + AE + AN
                                Mat_coef_T[k - 1, k - 2] = AW
                                Mat_coef_T[k - 1, k - self.n_theta - 1] = AS

                            kj = kj + 1

                        kj = 0
                        ki = ki + 1

                    # Solution of temperature field end

                    t = np.linalg.solve(Mat_coef_T, b_T)
                    cont = 0

                    for i in np.arange(self.n_z):
                        for j in np.arange(self.n_theta):

                            T_new[i, j, n_p] = t[cont]
                            cont = cont + 1

                    Tdim = T_new * self.T_reserv

                    T_end = np.sum(Tdim[:, -1, n_p]) / self.n_z

                    T_mist[n_p] = (
                        self.fat_mixt[n_p] * self.T_reserv + (1 - self.fat_mixt[n_p]) * T_end
                    )

                    for i in np.arange(self.n_z):
                        for j in np.arange(self.n_theta):

                            mi_new[i, j, n_p] = (
                                self.a * (Tdim[i, j, n_p]) ** self.b
                            ) / self.mu_ref

<<<<<<< HEAD

        
        PP=np.zeros((self.n_z,self.n_theta*self.n_pad))
            
               
        i = 0
        for i in range(self.n_z):
            
            PP[i]=Pdim[i,:,:].ravel('F') 
        

        Ytheta = np.array(Ytheta)
        Ytheta = Ytheta.flatten()       
=======
        PP = np.zeros(((self.n_z), (self.n_pad * self.n_theta)))

        i = 0
        for i in range(self.n_z):

            PP[i] = Pdim[i, :, :].ravel("F")

        Ytheta = np.array(Ytheta)
        Ytheta = Ytheta.flatten()
>>>>>>> a8b2a822

        auxF = np.zeros((2, len(Ytheta)))

        auxF[0, :] = np.cos(Ytheta)
        auxF[1, :] = np.sin(Ytheta)

        dA = self.dy * self.dz

        auxP = PP * dA

        vector_auxF_x = auxF[0, :]
        vector_auxF_y = auxF[1, :]

        auxFx = auxP * vector_auxF_x
        auxFy = auxP * vector_auxF_y

        fxj = -np.sum(auxFx)
        fyj = -np.sum(auxFy)

        Fhx = fxj
        Fhy = fyj
        self.Fhx = Fhx
        self.Fhy = Fhy
        return Fhx, Fhy

    def run(self, x, print_result=False, print_progress=False, print_time=False):
        """This method runs the optimization to find the equilibrium position of the rotor's center.

        Parameters
        ----------
        x : array
            Array with eccentricity ratio and attitude angle
        print_progress : bool
            Set it True to print the score and forces on each iteration.
            False by default.
        """
        args = print_progress
        t1 = time.time()
        res = minimize(
            self._score,
            x,
            args,
            method="Nelder-Mead",
            tol=10e-3,
            options={"maxiter": 1000},
        )
        self.equilibrium_pos = res.x
        t2 = time.time()

        if print_result:
            print(res)

        if print_time:
            print(f"Time Spent: {t2-t1} seconds")

    def _interpol(self, T_muI, T_muF, mu_I, mu_F):
        """

        Parameters
        ----------



        Returns
        -------

        """

        def viscosity(x, a, b):
            return a * (x**b)

        xdata = [T_muI, T_muF]  # changed boundary conditions to avoid division by ]
        ydata = [mu_I, mu_F]

        popt, pcov = curve_fit(viscosity, xdata, ydata, p0=(6.0, -1.0))
        a, b = popt

        return a, b

    def coefficients(self, show_coef=True):
        """Calculates the dynamic coefficients of stiffness "k" and damping "c". The formulation is based in application of virtual displacements and speeds on the rotor from its equilibrium position to determine the bearing stiffness and damping coefficients.

        Parameters
        ----------
        show_coef : bool
            Set it True, to print the calculated coefficients.
            False by default.

        Returns
        -------
        coefs : tuple
            Bearing stiffness and damping coefficients.
            Its shape is: ((kxx, kxy, kyx, kyy), (cxx, cxy, cyx, cyy))

        """
        if self.equilibrium_pos is None:
            self.run([0.1, -0.1], True, True)
            self.coefficients()
        else:
            xeq = self.equilibrium_pos[0] * self.c_r * np.cos(self.equilibrium_pos[1])
            yeq = self.equilibrium_pos[0] * self.c_r * np.sin(self.equilibrium_pos[1])

            dE = 0.001
            epix = np.abs(dE * self.c_r * np.cos(self.equilibrium_pos[1]))
            epiy = np.abs(dE * self.c_r * np.sin(self.equilibrium_pos[1]))

            Va = self.speed * (self.R)
            epixpt = 0.000001 * np.abs(Va * np.sin(self.equilibrium_pos[1]))
            epiypt = 0.000001 * np.abs(Va * np.cos(self.equilibrium_pos[1]))

            Aux01 = self._forces(xeq + epix, yeq, 0, 0)
            Aux02 = self._forces(xeq - epix, yeq, 0, 0)
            Aux03 = self._forces(xeq, yeq + epiy, 0, 0)
            Aux04 = self._forces(xeq, yeq - epiy, 0, 0)

            Aux05 = self._forces(xeq, yeq, epixpt, 0)
            Aux06 = self._forces(xeq, yeq, -epixpt, 0)
            Aux07 = self._forces(xeq, yeq, 0, epiypt)
            Aux08 = self._forces(xeq, yeq, 0, -epiypt)

            # Ss = self.sommerfeld(Aux08[0],Aux08[1])

            Kxx = -self.sommerfeld(Aux01[0], Aux02[1]) * (
                (Aux01[0] - Aux02[0]) / (epix / self.c_r)
            )
            Kxy = -self.sommerfeld(Aux03[0], Aux04[1]) * (
                (Aux03[0] - Aux04[0]) / (epiy / self.c_r)
            )
            Kyx = -self.sommerfeld(Aux01[1], Aux02[1]) * (
                (Aux01[1] - Aux02[1]) / (epix / self.c_r)
            )
            Kyy = -self.sommerfeld(Aux03[1], Aux04[1]) * (
                (Aux03[1] - Aux04[1]) / (epiy / self.c_r)
            )

            Cxx = -self.sommerfeld(Aux05[0], Aux06[0]) * (
                (Aux06[0] - Aux05[0]) / (epixpt / self.c_r / self.speed)
            )
            Cxy = -self.sommerfeld(Aux07[0], Aux08[0]) * (
                (Aux08[0] - Aux07[0]) / (epiypt / self.c_r / self.speed)
            )
            Cyx = -self.sommerfeld(Aux05[1], Aux06[1]) * (
                (Aux06[1] - Aux05[1]) / (epixpt / self.c_r / self.speed)
            )
            Cyy = -self.sommerfeld(Aux07[1], Aux08[1]) * (
                (Aux08[1] - Aux07[1]) / (epiypt / self.c_r / self.speed)
            )

            kxx = (np.sqrt((self.Wx**2) + (self.Wy**2)) / self.c_r) * Kxx
            kxy = (np.sqrt((self.Wx**2) + (self.Wy**2)) / self.c_r) * Kxy
            kyx = (np.sqrt((self.Wx**2) + (self.Wy**2)) / self.c_r) * Kyx
            kyy = (np.sqrt((self.Wx**2) + (self.Wy**2)) / self.c_r) * Kyy

            cxx = (
                np.sqrt((self.Wx**2) + (self.Wy**2)) / (self.c_r * self.speed)
            ) * Cxx
            cxy = (
                np.sqrt((self.Wx**2) + (self.Wy**2)) / (self.c_r * self.speed)
            ) * Cxy
            cyx = (
                np.sqrt((self.Wx**2) + (self.Wy**2)) / (self.c_r * self.speed)
            ) * Cyx
            cyy = (
                np.sqrt((self.Wx**2) + (self.Wy**2)) / (self.c_r * self.speed)
            ) * Cyy

            if show_coef:
                print(f"kxx = {kxx}")
                print(f"kxy = {kxy}")
                print(f"kyx = {kyx}")
                print(f"kyy = {kyy}")

                print(f"cxx = {cxx}")
                print(f"cxy = {cxy}")
                print(f"cyx = {cyx}")
                print(f"cyy = {cyy}")

            coefs = ((kxx, kxy, kyx, kyy), (cxx, cxy, cyx, cyy))

            return coefs

    def _score(self, x, print_progress=False):
        """This method used to set the objective function of minimize optimization.

        Parameters
        ==========
        score: float
           Balanced Force expression between the load aplied in bearing and the
           resultant force provide by oil film.

        Returns
        ========
        Score coefficient.

        """
        Fhx, Fhy = self._forces(x, None, None, None)
        score = np.sqrt(((self.Wx + Fhx) ** 2) + ((self.Wy + Fhy) ** 2))
        if print_progress:
            print(f"Score: ", score)
            print("============================================")
            print(f"Força na direção x: ", Fhx)
            print("============================================")
            print(f"Força na direção y: ", Fhy)
            print("")

        return score

    def sommerfeld(self, force_x, force_y):
        """Calculate the sommerfeld number. This dimensionless number is used to calculate the dynamic coeficients.

        Parameters
        ----------
        force_x : float
            Force in x direction. The unit is newton.
        force_y : float
            Force in y direction. The unit is newton.

        Returns
        -------
        Ss : float
            Sommerfeld number.
        """
        if self.sommerfeld_type == 1:
            S = (self.mu_ref * ((self.R) ** 3) * self.L * self.speed) / (
                np.pi * (self.c_r**2) * np.sqrt((self.Wx**2) + (self.Wy**2))
            )

        elif self.sommerfeld_type == 2:
            S = 1 / (
                2
                * ((self.L / (2 * self.R)) ** 2)
                * (np.sqrt((force_x**2) + (force_y**2)))
            )

        Ss = S * ((self.L / (2 * self.R)) ** 2)

        return Ss


def cylindrical_bearing_example():
    """Create an example of a cylindrical bearing with termo hydrodynamic effects. This function returns pressure and temperature field and dynamic coefficient. The purpose is to make available a simple model so that a doctest can be written using it.
    Returns
    -------
    THDCylindrical : ross.THDCylindrical Object
        An instance of a termo-hydrodynamic cylendrical bearing model object.
    Examples
    --------
    >>> bearing = cylindrical_bearing_example()
    >>> bearing.L
    0.263144
    """

    bearing = THDCylindrical(
        L=0.263144,
        R=0.2,
        c_r=1.95e-4,
        n_theta=11,
        n_z=3,
        n_y=None,
<<<<<<< HEAD
        n_pad=2,
=======
>>>>>>> a8b2a822
        betha_s=176,
        mu_ref=0.02,
        speed=Q_(900, "RPM"),
        Wx=0,
        Wy=-112814.91,
        k_t=0.15327,
        Cp=1915.24,
        rho=854.952,
        T_reserv=50,
        fat_mixt=[0.52 , 0.48],
        T_muI=50,
        T_muF=80,
        mu_I=0.02,
        mu_F=0.01,
        sommerfeld_type=2,
    )

    return bearing

<<<<<<< HEAD
if __name__ == "__main__":
    bearing = cylindrical_bearing_example()
    x0 = [0.1,-0.1]
=======

if __name__ == "__main__":
    x0 = [0.1, -0.1]
>>>>>>> a8b2a822
    bearing = cylindrical_bearing_example()
    bearing.run(x0)
    bearing.equilibrium_pos
    print(bearing.equilibrium_pos)<|MERGE_RESOLUTION|>--- conflicted
+++ resolved
@@ -120,11 +120,7 @@
     >>> bearing = cylindrical_bearing_example()
     >>> bearing.run(x0)
     >>> bearing.equilibrium_pos
-<<<<<<< HEAD
-    array([ 0.59321244 -0.71808458])
-=======
     array([ 0.56787259, -0.70017854])
->>>>>>> a8b2a822
     """
 
     @check_units
@@ -136,10 +132,6 @@
         n_theta,
         n_z,
         n_y,
-<<<<<<< HEAD
-        n_pad,
-=======
->>>>>>> a8b2a822
         betha_s,
         mu_ref,
         speed,
@@ -163,10 +155,6 @@
         self.n_theta = n_theta
         self.n_z = n_z
         self.n_y = n_y
-<<<<<<< HEAD
-        self.n_pad = n_pad
-=======
->>>>>>> a8b2a822
         self.mu_ref = mu_ref
         self.speed = speed
         self.Wx = Wx
@@ -181,13 +169,8 @@
 
         if self.n_y == None:
             self.n_y = self.n_theta
-<<<<<<< HEAD
-        
-        self.betha_s_dg = betha_s
-=======
 
         self.betha_sdg = betha_s
->>>>>>> a8b2a822
         self.betha_s = betha_s * np.pi / 180
 
 #        self.n_pad = 2
@@ -341,13 +324,9 @@
 
                     for ii in np.arange((self.Z_I + 0.5 * self.dZ), self.Z_F, self.dZ):
                         for jj in np.arange(
-<<<<<<< HEAD
-                            self.thetaI[n_p] + (self.dtheta / 2), self.thetaF[n_p], self.dtheta
-=======
                             self.thetaI[n_p] + (self.dtheta / 2),
                             self.thetaF[n_p],
                             self.dtheta,
->>>>>>> a8b2a822
                         ):
 
                             hP = 1 - self.X * np.cos(jj) - self.Y * np.sin(jj)
@@ -537,13 +516,9 @@
                         (self.Z_I + 0.5 * self.dZ), (self.Z_F), self.dZ
                     ):
                         for jj in np.arange(
-<<<<<<< HEAD
-                            self.thetaI[n_p] + (self.dtheta / 2), self.thetaF[n_p], self.dtheta
-=======
                             self.thetaI[n_p] + (self.dtheta / 2),
                             self.thetaF[n_p],
                             self.dtheta,
->>>>>>> a8b2a822
                         ):
 
                             # Pressure gradients
@@ -676,13 +651,8 @@
                             )
                             AW = (
                                 (
-<<<<<<< HEAD
-                                    ((HP ** 3) * dPdy[ki, kj, n_p] * self.dZ)
-                                    / (12 * mi_t * (self.betha_s ** 2))
-=======
                                     ((HP**3) * dPdy[ki, kj, n_p] * self.dZ)
                                     / (12 * mi_p * (self.betha_s**2))
->>>>>>> a8b2a822
                                 )
                                 - ((HP) * self.dZ / (2 * self.betha_s))
                                 - (
@@ -710,11 +680,7 @@
                                     * dPdz[ki, kj, n_p]
                                     * self.dY
                                 )
-<<<<<<< HEAD
-                                / (12 * (self.L ** 2) * mi_t)
-=======
                                 / (12 * (self.L**2) * mi_p)
->>>>>>> a8b2a822
                             ) - (
                                 (self.k_t * HP * self.dY)
                                 / (
@@ -878,31 +844,15 @@
                                 self.a * (Tdim[i, j, n_p]) ** self.b
                             ) / self.mu_ref
 
-<<<<<<< HEAD
-
-        
-        PP=np.zeros((self.n_z,self.n_theta*self.n_pad))
-            
-               
+        PP = np.zeros(((self.n_z), (self.n_pad * self.n_theta)))
+
         i = 0
         for i in range(self.n_z):
-            
-            PP[i]=Pdim[i,:,:].ravel('F') 
-        
-
-        Ytheta = np.array(Ytheta)
-        Ytheta = Ytheta.flatten()       
-=======
-        PP = np.zeros(((self.n_z), (self.n_pad * self.n_theta)))
-
-        i = 0
-        for i in range(self.n_z):
 
             PP[i] = Pdim[i, :, :].ravel("F")
 
         Ytheta = np.array(Ytheta)
         Ytheta = Ytheta.flatten()
->>>>>>> a8b2a822
 
         auxF = np.zeros((2, len(Ytheta)))
 
@@ -1162,10 +1112,6 @@
         n_theta=11,
         n_z=3,
         n_y=None,
-<<<<<<< HEAD
-        n_pad=2,
-=======
->>>>>>> a8b2a822
         betha_s=176,
         mu_ref=0.02,
         speed=Q_(900, "RPM"),
@@ -1185,15 +1131,9 @@
 
     return bearing
 
-<<<<<<< HEAD
-if __name__ == "__main__":
-    bearing = cylindrical_bearing_example()
-    x0 = [0.1,-0.1]
-=======
 
 if __name__ == "__main__":
     x0 = [0.1, -0.1]
->>>>>>> a8b2a822
     bearing = cylindrical_bearing_example()
     bearing.run(x0)
     bearing.equilibrium_pos
